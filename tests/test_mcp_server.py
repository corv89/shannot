"""Unit tests for shannot.mcp_server module."""

from __future__ import annotations

import json
import sys
import types
from pathlib import Path
from unittest.mock import Mock, patch

import pytest

<<<<<<< HEAD
=======
pytest.importorskip("pydantic")

# Check if mcp is actually installed (not just stubbed)
try:
    import mcp  # noqa: F401

    _mcp_available = True
except ImportError:
    _mcp_available = False

>>>>>>> 9de79e0f
# Provide lightweight stubs for optional dependencies when not installed.
if not _mcp_available and "mcp.server" not in sys.modules:
    mcp_module = types.ModuleType("mcp")
    server_module = types.ModuleType("mcp.server")
    stdio_module = types.ModuleType("mcp.server.stdio")

    class _DummyServer:
        def __init__(self, _name: str):
            self._name = _name
            self._tool_cache = {}

        def list_tools(self):
            def decorator(func):
                return func

            return decorator

        def call_tool(self):
            return self.list_tools()

        def list_resources(self):
            return self.list_tools()

        def read_resource(self):
            return self.list_tools()

        def list_prompts(self):
            return self.list_tools()

        def get_prompt(self):
            return self.list_tools()

        async def run(self, *args, **kwargs):
            return None

    class _DummyInitOptions:
        def __init__(self, **kwargs: object):
            self.__dict__.update(kwargs)

    class _DummyServerCapabilities:
        pass

    async def _dummy_stdio_server():
        class _DummyStream:
            pass

        yield _DummyStream(), _DummyStream()

    server_module.Server = _DummyServer  # type: ignore[attr-defined]
    server_module.InitializationOptions = _DummyInitOptions  # type: ignore[attr-defined]
    server_module.ServerCapabilities = _DummyServerCapabilities  # type: ignore[attr-defined]
    stdio_module.stdio_server = _dummy_stdio_server  # type: ignore[attr-defined]
    sys.modules["mcp"] = mcp_module
    sys.modules["mcp.server"] = server_module
    sys.modules["mcp.server.stdio"] = stdio_module
    mcp_module.server = server_module  # type: ignore[attr-defined]
    server_module.stdio = stdio_module  # type: ignore[attr-defined]

if not _mcp_available and "mcp.types" not in sys.modules:
    types_module = types.ModuleType("mcp.types")

    class _SimpleType:
        def __init__(self, **kwargs: object):
            self.__dict__.update(kwargs)

    types_module.Resource = _SimpleType  # type: ignore[attr-defined]
    types_module.TextContent = _SimpleType  # type: ignore[attr-defined]
    types_module.Tool = _SimpleType  # type: ignore[attr-defined]
    types_module.ServerCapabilities = _SimpleType  # type: ignore[attr-defined]
    types_module.ResourcesCapability = _SimpleType  # type: ignore[attr-defined]
    types_module.ToolsCapability = _SimpleType  # type: ignore[attr-defined]
    types_module.Prompt = _SimpleType  # type: ignore[attr-defined]
    types_module.PromptArgument = _SimpleType  # type: ignore[attr-defined]
    types_module.PromptMessage = _SimpleType  # type: ignore[attr-defined]
    types_module.GetPromptResult = _SimpleType  # type: ignore[attr-defined]
    types_module.PromptsCapability = _SimpleType  # type: ignore[attr-defined]

    sys.modules["mcp.types"] = types_module
    sys.modules["mcp"].types = types_module  # type: ignore[attr-defined]

from shannot import ProcessResult, SandboxProfile  # noqa: E402
from shannot.mcp_server import ShannotMCPServer  # noqa: E402


@pytest.fixture
def mock_profile_paths(tmp_path):
    """Create temporary profile files for testing."""
    profile1 = tmp_path / "test1.json"
    profile1.write_text(
        json.dumps(
            {
                "name": "test1",
                "allowed_commands": ["ls", "cat"],
                "binds": [{"source": "/usr", "target": "/usr", "read_only": True}],
                "tmpfs_paths": ["/tmp"],
                "environment": {"PATH": "/usr/bin"},
                "network_isolation": True,
            }
        )
    )

    profile2 = tmp_path / "test2.json"
    profile2.write_text(
        json.dumps(
            {
                "name": "test2",
                "allowed_commands": ["df", "free"],
                "binds": [{"source": "/usr", "target": "/usr", "read_only": True}],
                "tmpfs_paths": ["/tmp"],
                "environment": {"PATH": "/usr/bin"},
                "network_isolation": False,
            }
        )
    )

    return [profile1, profile2]


@pytest.fixture
def mcp_server(mock_profile_paths):
    """Create an MCP server with mock profiles."""
    with patch("shannot.mcp_server.SandboxDeps") as mock_deps_class:
        # Create mock deps instances
        mock_deps1 = Mock()
        mock_deps1.profile = SandboxProfile(
            name="test1",
            allowed_commands=["ls", "cat"],
            binds=[],
            tmpfs_paths=[Path("/tmp")],
            environment={"PATH": "/usr/bin"},
            network_isolation=True,
        )
        mock_deps1.manager = Mock()
        mock_deps1.executor = None

        mock_deps2 = Mock()
        mock_deps2.profile = SandboxProfile(
            name="test2",
            allowed_commands=["df", "free"],
            binds=[],
            tmpfs_paths=[Path("/tmp")],
            environment={"PATH": "/usr/bin"},
            network_isolation=False,
        )
        mock_deps2.manager = Mock()
        mock_deps2.executor = None

        # Mock the constructor to return our mocks
        mock_deps_class.side_effect = [mock_deps1, mock_deps2]

        server = ShannotMCPServer(profile_paths=mock_profile_paths)
        return server


class TestShannotMCPServerInit:
    """Test MCP server initialization."""

    def test_init_with_profiles(self, mock_profile_paths):
        """Test server initialization with profile paths."""
        with patch("shannot.mcp_server.SandboxDeps") as mock_deps_class:
            mock_deps = Mock()
            mock_deps.profile = Mock()
            mock_deps.profile.name = "test1"
            mock_deps_class.return_value = mock_deps

            server = ShannotMCPServer(profile_paths=[mock_profile_paths[0]])

            assert "test1" in server.deps_by_profile
            assert len(server.deps_by_profile) == 1

    def test_init_with_profile_name(self):
        """Profiles can be provided by name as well as path."""
        with patch("shannot.mcp_server.SandboxDeps") as mock_deps_class:
            mock_deps = Mock()
            mock_deps.profile = Mock()
            mock_deps.profile.name = "minimal"
            mock_deps_class.return_value = mock_deps

            ShannotMCPServer(profile_paths=["minimal"])

            mock_deps_class.assert_called_with(profile_name="minimal", executor=None)

    def test_init_with_invalid_profile(self, tmp_path):
        """Test server initialization with invalid profile."""
        invalid_profile = tmp_path / "invalid.json"
        invalid_profile.write_text("not valid json")

        # Should not raise, just log error
        server = ShannotMCPServer(profile_paths=[invalid_profile])
        assert len(server.deps_by_profile) == 0

    def test_executor_passed_through(self, mock_profile_paths):
        """Executor passed to server is injected into SandboxDeps."""
        executor = Mock()
        with patch("shannot.mcp_server.SandboxDeps") as mock_deps_class:
            mock_deps = Mock()
            mock_deps.profile = Mock()
            mock_deps.profile.name = "test1"
            mock_deps_class.return_value = mock_deps

            ShannotMCPServer(profile_paths=[mock_profile_paths[0]], executor=executor)

            kwargs = mock_deps_class.call_args.kwargs
            assert kwargs["executor"] is executor

    def test_discover_profiles(self):
        """Test profile discovery from default locations."""
        # Just test that the method exists and returns a list
        # Actual discovery depends on system state, so we'll test with explicit paths elsewhere
        server = ShannotMCPServer(profile_paths=[])
        assert isinstance(server.deps_by_profile, dict)


class TestMCPServerToolRegistration:
    """Test tool registration and listing."""

    def test_list_tools(self, mcp_server):
        """Test that tools are registered for each profile."""
        assert "test1" in mcp_server.deps_by_profile
        assert "test2" in mcp_server.deps_by_profile

        # Skip if using dummy server (no tools cached)
        if not hasattr(mcp_server.server, "_tool_cache") or not mcp_server.server._tool_cache:
            pytest.skip("Requires real MCP server with tool cache")

        tool_names = set(mcp_server.server._tool_cache.keys())
        assert tool_names == {"sandbox_test1", "sandbox_test2"}

    def test_tool_name_format(self, mcp_server):
        """Test that tool names follow expected format."""
        # Skip if using dummy server (no tools cached)
        if not hasattr(mcp_server.server, "_tool_cache") or not mcp_server.server._tool_cache:
            pytest.skip("Requires real MCP server with tool cache")
        for name in mcp_server.server._tool_cache.keys():
            assert name.startswith("sandbox_")

    def test_tool_names_include_executor_label(self, mock_profile_paths):
        """When executor label provided, tool names include it."""
        executor = Mock()
        executor.host = "example.com"
        with patch("shannot.mcp_server.SandboxDeps") as deps_class:
            mock_deps1 = Mock()
            mock_deps1.profile = SandboxProfile(
                name="test1",
                allowed_commands=["ls"],
                binds=[],
                tmpfs_paths=[Path("/tmp")],
                environment={},
                network_isolation=True,
            )
            mock_deps1.manager = Mock()
            mock_deps1.executor = executor
            mock_deps2 = Mock()
            mock_deps2.profile = SandboxProfile(
                name="test2",
                allowed_commands=["df"],
                binds=[],
                tmpfs_paths=[Path("/tmp")],
                environment={},
                network_isolation=True,
            )
            mock_deps2.manager = Mock()
            mock_deps2.executor = executor
            deps_class.side_effect = [mock_deps1, mock_deps2]

            server = ShannotMCPServer(
                profile_paths=mock_profile_paths,
                executor=executor,
                executor_label="lima",
            )

            # Skip if using dummy server (no tools cached)
            if not hasattr(server.server, "_tool_cache") or not server.server._tool_cache:
                pytest.skip("Requires real MCP server with tool cache")

            tool_names = set(server.server._tool_cache.keys())
            assert tool_names == {"sandbox_lima_test1", "sandbox_lima_test2"}


class TestMCPServerToolDescriptions:
    """Test tool description generation."""

    def test_generate_tool_description(self, mcp_server):
        """Test tool description generation."""
        deps = mcp_server.deps_by_profile["test1"]
        description = mcp_server._generate_tool_description(deps)

        assert "test1" in description
        assert "ls" in description or "cat" in description
        assert "read-only" in description
        assert "local sandbox" in description
        assert "Allowed commands include" in description

    def test_description_includes_remote_host(self, mock_profile_paths):
        """Descriptions reference remote host when executor provided."""
        executor = Mock()
        executor.host = "lima.local"

        with patch("shannot.mcp_server.SandboxDeps") as deps_class:
            mock_deps = Mock()
            mock_deps.profile = SandboxProfile(
                name="remote",
                allowed_commands=["nproc"],
                binds=[],
                tmpfs_paths=[Path("/tmp")],
                environment={},
                network_isolation=True,
            )
            mock_deps.manager = Mock()
            mock_deps.executor = executor
            deps_class.return_value = mock_deps

            server = ShannotMCPServer(
                profile_paths=[mock_profile_paths[0]],
                executor=executor,
                executor_label="lima",
            )

            description = server._generate_tool_description(mock_deps)
            assert "remote host lima.local" in description

    def test_description_truncates_long_command_list(self, mcp_server):
        """Test that long command lists are truncated in descriptions."""
        deps = Mock()
        deps.profile = Mock()
        deps.profile.name = "test"
        deps.profile.allowed_commands = [f"cmd{i}" for i in range(10)]
        deps.profile.network_isolation = True

        description = mcp_server._generate_tool_description(deps)

        assert "10 total" in description or "..." in description


class TestMCPServerCommandFormatting:
    """Test command output formatting."""

    def test_format_successful_output(self, mcp_server):
        """Test formatting of successful command output."""
        result = Mock()
        result.returncode = 0
        result.duration = 1.5
        result.stdout = "test output"
        result.stderr = ""
        result.succeeded = True

        formatted = mcp_server._format_command_output(result)

        assert "Exit code: 0" in formatted
        assert "1.50s" in formatted
        assert "test output" in formatted
        assert "⚠️" not in formatted

    def test_format_failed_output(self, mcp_server):
        """Test formatting of failed command output."""
        result = Mock()
        result.returncode = 1
        result.duration = 0.5
        result.stdout = ""
        result.stderr = "error message"
        result.succeeded = False

        formatted = mcp_server._format_command_output(result)

        assert "Exit code: 1" in formatted
        assert "error message" in formatted
        assert "⚠️" in formatted

    def test_format_output_with_both_streams(self, mcp_server):
        """Test formatting when both stdout and stderr have content."""
        result = Mock()
        result.returncode = 0
        result.duration = 0.2
        result.stdout = "output"
        result.stderr = "warning"
        result.succeeded = True

        formatted = mcp_server._format_command_output(result)

        assert "--- stdout ---" in formatted
        assert "--- stderr ---" in formatted
        assert "output" in formatted
        assert "warning" in formatted


class TestMCPServerResources:
    """Test MCP resource handling."""

    def test_list_resources(self, mcp_server):
        """Test listing available resources."""
        # Resources should be registered for profile inspection
        assert len(mcp_server.deps_by_profile) == 2

        # Expected resources:
        # - sandbox://profiles/test1
        # - sandbox://profiles/test2
        # (Actual testing would require calling the registered handler)

    def test_resource_uri_format(self, mcp_server):
        """Test resource URI format."""
        # Resource URIs should follow pattern: sandbox://profiles/{name}
        assert "test1" in mcp_server.deps_by_profile
        assert "test2" in mcp_server.deps_by_profile


class TestMCPServerToolExecution:
    """Test tool execution (requires more integration-style setup)."""

    def test_execute_command_tool(self, mcp_server):
        """Test executing a command tool."""
        # Mock the manager run method
        mock_result = ProcessResult(
            command=("test",),
            stdout="test",
            stderr="",
            returncode=0,
            duration=0.1,
        )
        mcp_server.deps_by_profile["test1"].manager.run.return_value = mock_result

        # Note: Actual tool execution would require invoking through MCP protocol
        # This is a simplified test of the underlying logic
        deps = mcp_server.deps_by_profile["test1"]
        result = deps.manager.run(["ls"])

        assert result.returncode == 0


class TestMCPServerErrorHandling:
    """Test error handling in MCP server."""

    def test_invalid_profile_graceful_failure(self, tmp_path):
        """Test that invalid profiles don't crash server initialization."""
        bad_profile = tmp_path / "bad.json"
        bad_profile.write_text("not json")

        # Should not raise
        server = ShannotMCPServer(profile_paths=[bad_profile])
        assert len(server.deps_by_profile) == 0

    def test_missing_profile_path(self):
        """Test handling of missing profile path."""
        # Should not raise, just skip the profile
        server = ShannotMCPServer(profile_paths=[Path("/nonexistent/profile.json")])
        assert len(server.deps_by_profile) == 0


class TestMCPServerIntegration:
    """Integration-style tests for MCP server components."""

    def test_multiple_profiles_loaded(self, mcp_server):
        """Test that multiple profiles can be loaded."""
        assert len(mcp_server.deps_by_profile) == 2
        assert "test1" in mcp_server.deps_by_profile
        assert "test2" in mcp_server.deps_by_profile

    def test_profile_isolation(self, mcp_server):
        """Test that profiles are isolated from each other."""
        deps1 = mcp_server.deps_by_profile["test1"]
        deps2 = mcp_server.deps_by_profile["test2"]

        assert deps1.profile.name != deps2.profile.name
        assert deps1.profile.allowed_commands != deps2.profile.allowed_commands


class TestMCPServerPrompts:
    """Test MCP prompts functionality."""

    def test_get_diagnostics_tool_name_with_diagnostics_profile(self):
        """Test _get_diagnostics_tool_name finds diagnostics profile."""
        with patch("shannot.mcp_server.SandboxDeps") as mock_deps_class:
            mock_deps = Mock()
            mock_deps.profile = Mock()
            mock_deps.profile.name = "diagnostics"
            mock_deps_class.return_value = mock_deps

            server = ShannotMCPServer(profile_paths=["diagnostics"])
            tool_name = server._get_diagnostics_tool_name()

            assert tool_name == "sandbox_diagnostics"

    def test_get_diagnostics_tool_name_with_executor_label(self):
        """Test _get_diagnostics_tool_name includes executor label."""
        with patch("shannot.mcp_server.SandboxDeps") as mock_deps_class:
            mock_deps = Mock()
            mock_deps.profile = Mock()
            mock_deps.profile.name = "diagnostics"
            mock_deps_class.return_value = mock_deps

            server = ShannotMCPServer(profile_paths=["diagnostics"], executor_label="prod")
            tool_name = server._get_diagnostics_tool_name()

            assert tool_name == "sandbox_prod_diagnostics"

    def test_get_diagnostics_tool_name_fallback(self):
        """Test _get_diagnostics_tool_name falls back to first profile."""
        with patch("shannot.mcp_server.SandboxDeps") as mock_deps_class:
            mock_deps = Mock()
            mock_deps.profile = Mock()
            mock_deps.profile.name = "minimal"
            mock_deps_class.return_value = mock_deps

            server = ShannotMCPServer(profile_paths=["minimal"])
            tool_name = server._get_diagnostics_tool_name()

            assert tool_name == "sandbox_minimal"

    def test_get_diagnostics_tool_name_no_profiles(self):
        """Test _get_diagnostics_tool_name with no profiles."""
        server = ShannotMCPServer(profile_paths=[])
        tool_name = server._get_diagnostics_tool_name()

        assert tool_name == "sandbox_diagnostics"

    def test_generate_health_check_prompt_default_args(self, mcp_server):
        """Test health check prompt generation with default arguments."""
        result = mcp_server._generate_health_check_prompt({})

        assert result.description == "System health check for the system"
        assert len(result.messages) == 1
        assert result.messages[0].role == "user"
        assert "comprehensive health check" in result.messages[0].content.text
        assert "sandbox_test1" in result.messages[0].content.text
        assert "df -h" in result.messages[0].content.text
        assert "free -h" in result.messages[0].content.text
        assert "uptime" in result.messages[0].content.text

    def test_generate_health_check_prompt_with_target(self, mcp_server):
        """Test health check prompt generation with target argument."""
        result = mcp_server._generate_health_check_prompt({"target": "production"})

        assert result.description == "System health check for production"
        assert "health check of production" in result.messages[0].content.text

    def test_generate_performance_prompt_default_args(self, mcp_server):
        """Test performance investigation prompt generation."""
        result = mcp_server._generate_performance_prompt({})

        assert "performance issues" in result.description
        assert "experiencing performance issues" in result.messages[0].content.text
        assert "ps aux --sort=-%cpu" in result.messages[0].content.text
        assert "ps aux --sort=-%mem" in result.messages[0].content.text

    def test_generate_performance_prompt_with_symptom(self, mcp_server):
        """Test performance prompt with custom symptom."""
        result = mcp_server._generate_performance_prompt({"symptom": "high memory usage"})

        assert "high memory usage" in result.description
        assert "experiencing high memory usage" in result.messages[0].content.text

    def test_generate_log_analysis_prompt_default_args(self, mcp_server):
        """Test log analysis prompt generation."""
        result = mcp_server._generate_log_analysis_prompt({})

        assert "/var/log/syslog or /var/log/messages" in result.description
        assert "grep -i error" in result.messages[0].content.text
        assert "grep -i fail" in result.messages[0].content.text
        assert "grep -i warn" in result.messages[0].content.text

    def test_generate_log_analysis_prompt_with_args(self, mcp_server):
        """Test log analysis prompt with custom log path and timeframe."""
        result = mcp_server._generate_log_analysis_prompt(
            {"log_path": "/var/log/nginx/error.log", "timeframe": "last hour"}
        )

        assert "/var/log/nginx/error.log" in result.description
        assert "last hour" in result.description
        assert "/var/log/nginx/error.log" in result.messages[0].content.text

    def test_generate_disk_audit_prompt_default_args(self, mcp_server):
        """Test disk usage audit prompt generation."""
        result = mcp_server._generate_disk_audit_prompt({})

        assert "threshold: 80%" in result.description
        assert "df -h" in result.messages[0].content.text
        assert "find /var -type f -size +100M" in result.messages[0].content.text
        assert "80%" in result.messages[0].content.text

    def test_generate_disk_audit_prompt_with_threshold(self, mcp_server):
        """Test disk audit prompt with custom threshold."""
        result = mcp_server._generate_disk_audit_prompt({"threshold": "90"})

        assert "threshold: 90%" in result.description
        assert "90%" in result.messages[0].content.text

    def test_generate_process_monitoring_prompt_default_args(self, mcp_server):
        """Test process monitoring prompt generation."""
        result = mcp_server._generate_process_monitoring_prompt({})

        assert "sorted by: cpu" in result.description
        assert "sorted by CPU usage" in result.messages[0].content.text
        assert "ps aux --sort=-%cpu" in result.messages[0].content.text

    def test_generate_process_monitoring_prompt_sort_by_memory(self, mcp_server):
        """Test process monitoring prompt with memory sorting."""
        result = mcp_server._generate_process_monitoring_prompt({"sort_by": "memory"})

        assert "sorted by: memory" in result.description
        assert "sorted by memory usage" in result.messages[0].content.text
        assert "ps aux --sort=-%mem" in result.messages[0].content.text

    def test_generate_process_monitoring_prompt_sort_by_time(self, mcp_server):
        """Test process monitoring prompt with time sorting."""
        result = mcp_server._generate_process_monitoring_prompt({"sort_by": "time"})

        assert "sorted by: time" in result.description
        assert "sorted by running time" in result.messages[0].content.text
        assert "ps aux --sort=-time" in result.messages[0].content.text

    def test_generate_service_check_prompt(self, mcp_server):
        """Test service status check prompt generation."""
        result = mcp_server._generate_service_check_prompt({"service_name": "nginx"})

        assert "nginx" in result.description
        assert "'nginx' service" in result.messages[0].content.text
        assert "ps aux | grep -i nginx" in result.messages[0].content.text
        assert "grep -i nginx /var/log/syslog" in result.messages[0].content.text

    def test_generate_service_check_prompt_requires_service_name(self, mcp_server):
        """Test service check prompt requires service_name argument."""
        with pytest.raises(ValueError, match="service_name argument is required"):
            mcp_server._generate_service_check_prompt({})

    def test_generate_service_check_prompt_empty_service_name(self, mcp_server):
        """Test service check prompt with empty service name."""
        with pytest.raises(ValueError, match="service_name argument is required"):
            mcp_server._generate_service_check_prompt({"service_name": ""})

    def test_all_prompts_include_tool_reference(self, mcp_server):
        """Test that all prompts reference the appropriate tool."""
        tool_name = mcp_server._get_diagnostics_tool_name()

        # Test each prompt generator
        prompts = [
            mcp_server._generate_health_check_prompt({}),
            mcp_server._generate_performance_prompt({}),
            mcp_server._generate_log_analysis_prompt({}),
            mcp_server._generate_disk_audit_prompt({}),
            mcp_server._generate_process_monitoring_prompt({}),
            mcp_server._generate_service_check_prompt({"service_name": "test"}),
        ]

        for prompt in prompts:
            assert tool_name in prompt.messages[0].content.text

    def test_prompts_have_consistent_structure(self, mcp_server):
        """Test that all prompts follow consistent structure."""
        prompts = [
            mcp_server._generate_health_check_prompt({}),
            mcp_server._generate_performance_prompt({}),
            mcp_server._generate_log_analysis_prompt({}),
            mcp_server._generate_disk_audit_prompt({}),
            mcp_server._generate_process_monitoring_prompt({}),
            mcp_server._generate_service_check_prompt({"service_name": "test"}),
        ]

        for prompt in prompts:
            # All prompts should have a description
            assert hasattr(prompt, "description")
            assert prompt.description

            # All prompts should have exactly one user message
            assert len(prompt.messages) == 1
            assert prompt.messages[0].role == "user"

            # Message should have text content
            assert hasattr(prompt.messages[0].content, "text")
            assert prompt.messages[0].content.text<|MERGE_RESOLUTION|>--- conflicted
+++ resolved
@@ -10,10 +10,6 @@
 
 import pytest
 
-<<<<<<< HEAD
-=======
-pytest.importorskip("pydantic")
-
 # Check if mcp is actually installed (not just stubbed)
 try:
     import mcp  # noqa: F401
@@ -22,7 +18,6 @@
 except ImportError:
     _mcp_available = False
 
->>>>>>> 9de79e0f
 # Provide lightweight stubs for optional dependencies when not installed.
 if not _mcp_available and "mcp.server" not in sys.modules:
     mcp_module = types.ModuleType("mcp")
