--- conflicted
+++ resolved
@@ -45,20 +45,7 @@
 # Run commands in sandbox
 shannot ls /
 shannot df -h
-<<<<<<< HEAD
 shannot cat /etc/os-release
-=======
-shannot cat /proc/meminfo
-shannot systemctl status
-
-# Exploration
-shannot find / -name "*.conf"
-shannot grep -r "pattern" /var/log
-
-# Systemd inspection (requires systemd.json profile)
-shannot --profile systemd systemctl status nginx
-shannot --profile systemd journalctl -u nginx -n 50
->>>>>>> 789e1bf9
 ```
 
 **Alternative:** `pip install shannot` (requires Python 3.10+, may conflict with system package managers)
@@ -69,7 +56,6 @@
 
 Control what commands are allowed with JSON profiles:
 
-<<<<<<< HEAD
 ```bash
 shannot ls /                          # Uses minimal.json (default)
 shannot --profile diagnostics df -h   # System monitoring commands
@@ -77,65 +63,7 @@
 ```
 
 See [Profile Configuration](https://corv89.github.io/shannot/profiles/) for customization.
-=======
-Shannot uses JSON profiles to control sandbox behavior. Four profiles included:
 
-- **`minimal.json`** (default) - Basic commands (ls, cat, grep, find), works out-of-the-box
-- **`readonly.json`** - Extended command set, suitable for most use cases
-- **`diagnostics.json`** - System monitoring (df, free, ps, uptime), perfect for LLM agents
-- **`systemd.json`** - Includes journalctl and filesystem-based service discovery (no D-Bus)
-
-```json
-{
-  "name": "minimal",
-  "allowed_commands": ["ls", "cat", "grep", "find"],
-  "binds": [{"source": "/usr", "target": "/usr", "read_only": true}],
-  "tmpfs_paths": ["/tmp"],
-  "environment": {"PATH": "/usr/bin:/bin"},
-  "network_isolation": true
-}
-```
-
-See [profiles](https://corv89.github.io/shannot/profiles) for complete documentation.
-
-### Systemd & Journal Access
-
-The `systemd.json` profile provides access to systemd journals and service monitoring using **filesystem-based methods** (no D-Bus required).
-
-**Quick examples:**
-```bash
-# View kernel logs
-shannot --profile systemd journalctl -k
-
-# Analyze service logs
-shannot --profile systemd journalctl -u nginx -n 50
-
-# List running services (via cgroup filesystem)
-shannot --profile systemd ls -1 /sys/fs/cgroup/system.slice/ | grep '\.service$'
-
-# Monitor service resources
-shannot --profile systemd systemd-cgtop --depth=3
-```
-
-**Optional: Full journal access**
-```bash
-# Add your user to systemd-journal group for complete log access
-sudo usermod -aG systemd-journal $USER
-# Log out and back in for group membership to take effect
-```
-
-**Note:** `systemctl` commands are not available (require D-Bus). Use filesystem-based alternatives for service discovery. See [usage guide](https://corv89.github.io/shannot/usage/#service-discovery-without-d-bus) for details.
-
-## How It Works
-
-Shannot wraps Linux's bubblewrap tool to create lightweight, secure sandboxes:
-
-1. **Namespace isolation** - Each command runs in isolated namespaces (PID, mount, network, etc.)
-2. **Read-only mounts** - System directories are mounted read-only
-3. **Temporary filesystems** - Writable locations use ephemeral tmpfs
-4. **Command allowlisting** - Only explicitly permitted commands can execute
-5. **No persistence** - All changes are lost when the command exits
->>>>>>> 789e1bf9
 
 ## Python API
 
