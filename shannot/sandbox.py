--- conflicted
+++ resolved
@@ -657,80 +657,6 @@
             result = run_process(invocation, env=env, capture_output=True, check=False)
 
         if check and not result.succeeded():
-<<<<<<< HEAD
-            raise SandboxError(
-                f"Sandbox command failed with exit code {result.returncode}: {executable}"
-            )
-        return result
-
-    async def run_async(
-        self,
-        command: Sequence[str],
-        *,
-        check: bool = True,
-        timeout: int = 30,
-    ) -> ProcessResult:
-        """
-        Execute ``command`` inside the sandbox asynchronously using an executor.
-
-        This method requires an executor to be configured. It delegates execution
-        to the executor, which can be LocalExecutor (for local execution) or
-        SSHExecutor (for remote execution).
-
-        Parameters
-        ----------
-        command:
-            Command and arguments to execute within the sandbox.
-        check:
-            When ``True`` (default), raise ``SandboxError`` if the command exits
-            with a non-zero status.
-        timeout:
-            Command timeout in seconds (default: 30).
-
-        Raises
-        ------
-        SandboxError
-            Raised when the command is not permitted, no executor is configured,
-            or the command exits with a non-zero status while ``check`` is enabled.
-
-        Examples
-        --------
-        With LocalExecutor:
-            >>> from shannot.executors import LocalExecutor
-            >>> executor = LocalExecutor()
-            >>> manager = SandboxManager(profile, executor=executor)
-            >>> result = await manager.run_async(["ls", "/"])
-
-        With SSHExecutor:
-            >>> from shannot.executors import SSHExecutor
-            >>> executor = SSHExecutor(host="prod.example.com")
-            >>> manager = SandboxManager(profile, executor=executor)
-            >>> result = await manager.run_async(["ls", "/"])
-        """
-        if self._executor is None:
-            raise SandboxError(
-                "run_async() requires an executor. Either provide an executor "
-                "during initialization or use the synchronous run() method."
-            )
-
-        if not command:
-            raise SandboxError("Sandbox command must not be empty.")
-
-        executable = command[0]
-        if not self._is_command_allowed(executable):
-            raise SandboxError(
-                f"Command '{executable}' is not permitted by sandbox profile "
-                f"'{self._profile.name}'."
-            )
-
-        # Use executor to run command
-        result = await self._executor.run_command(self._profile, list(command), timeout=timeout)
-
-        if check and not result.succeeded():
-            raise SandboxError(
-                f"Sandbox command failed with exit code {result.returncode}: {executable}"
-            )
-=======
             error_msg = f"Sandbox command failed with exit code {result.returncode}: {executable}"
             if result.stderr:
                 error_msg += f"\nStderr: {result.stderr.strip()}"
@@ -760,5 +686,73 @@
             if not result.stderr and not result.stdout:
                 error_msg += "\n(No output captured - command may require stdin or file not found)"
             raise SandboxError(error_msg)
->>>>>>> 7caaf459
+        return result
+
+    async def run_async(
+        self,
+        command: Sequence[str],
+        *,
+        check: bool = True,
+        timeout: int = 30,
+    ) -> ProcessResult:
+        """
+        Execute ``command`` inside the sandbox asynchronously using an executor.
+
+        This method requires an executor to be configured. It delegates execution
+        to the executor, which can be LocalExecutor (for local execution) or
+        SSHExecutor (for remote execution).
+
+        Parameters
+        ----------
+        command:
+            Command and arguments to execute within the sandbox.
+        check:
+            When ``True`` (default), raise ``SandboxError`` if the command exits
+            with a non-zero status.
+        timeout:
+            Command timeout in seconds (default: 30).
+
+        Raises
+        ------
+        SandboxError
+            Raised when the command is not permitted, no executor is configured,
+            or the command exits with a non-zero status while ``check`` is enabled.
+
+        Examples
+        --------
+        With LocalExecutor:
+            >>> from shannot.executors import LocalExecutor
+            >>> executor = LocalExecutor()
+            >>> manager = SandboxManager(profile, executor=executor)
+            >>> result = await manager.run_async(["ls", "/"])
+
+        With SSHExecutor:
+            >>> from shannot.executors import SSHExecutor
+            >>> executor = SSHExecutor(host="prod.example.com")
+            >>> manager = SandboxManager(profile, executor=executor)
+            >>> result = await manager.run_async(["ls", "/"])
+        """
+        if self._executor is None:
+            raise SandboxError(
+                "run_async() requires an executor. Either provide an executor "
+                "during initialization or use the synchronous run() method."
+            )
+
+        if not command:
+            raise SandboxError("Sandbox command must not be empty.")
+
+        executable = command[0]
+        if not self._is_command_allowed(executable):
+            raise SandboxError(
+                f"Command '{executable}' is not permitted by sandbox profile "
+                f"'{self._profile.name}'."
+            )
+
+        # Use executor to run command
+        result = await self._executor.run_command(self._profile, list(command), timeout=timeout)
+
+        if check and not result.succeeded():
+            raise SandboxError(
+                f"Sandbox command failed with exit code {result.returncode}: {executable}"
+            )
         return result