"""Tools for sandbox operations.

This module provides type-safe, reusable tools for interacting with the Shannot sandbox.
These tools can be used standalone or in MCP servers.
"""

from __future__ import annotations

from dataclasses import dataclass
from pathlib import Path
from typing import TYPE_CHECKING, Any

from shannot import SandboxManager, load_profile_from_path
from shannot.process import ProcessResult
from shannot.sandbox import SandboxProfile
from shannot.validation import (
    ValidationError,
    validate_bool,
    validate_list_of_strings,
<<<<<<< HEAD
=======
    validate_type,
>>>>>>> 39aafab8
)

if TYPE_CHECKING:
    from shannot.execution import SandboxExecutor


# Helper function to run commands with either sync or async manager
async def _run_manager_command(deps: SandboxDeps, command: list[str]) -> ProcessResult:
    """Run command using async or sync method depending on executor availability.

    Catches SandboxError and converts to failed ProcessResult for compatibility
    with MCP tools that expect error results instead of exceptions.
    """
    from shannot.sandbox import SandboxError

    try:
        if deps.executor is not None:
            return await deps.manager.run_async(command)
        else:
            return deps.manager.run(command)
    except SandboxError as e:
        # Convert SandboxError to failed ProcessResult
        return ProcessResult(
            command=tuple(command),
            returncode=1,
            stdout="",
            stderr=str(e),
            duration=0.0,
        )


# Dependencies injected into tools
class SandboxDeps:
    """Dependencies for sandbox tools.

    Supports both legacy mode (with bubblewrap_path) and new executor mode.

    Examples:
        Legacy mode (backward compatible):
            >>> deps = SandboxDeps(profile_name="minimal")

        With LocalExecutor:
            >>> from shannot.executors import LocalExecutor
            >>> executor = LocalExecutor()
            >>> deps = SandboxDeps(profile_name="minimal", executor=executor)

        With SSHExecutor (for remote execution):
            >>> from shannot.executors import SSHExecutor
            >>> executor = SSHExecutor(host="prod.example.com")
            >>> deps = SandboxDeps(profile_name="minimal", executor=executor)
    """

    def __init__(
        self,
        profile_name: str = "readonly",
        profile_path: Path | None = None,
        bwrap_path: Path | None = None,
        executor: SandboxExecutor | None = None,
    ):
        """Initialize sandbox dependencies.

        Args:
            profile_name: Name of profile to load from ~/.config/shannot/
            profile_path: Explicit path to profile (overrides profile_name)
            bwrap_path: Path to bubblewrap executable (legacy mode, optional if executor provided)
            executor: Optional executor instance (LocalExecutor or SSHExecutor)
                     If provided, bwrap_path is not required.

        Raises:
            ValueError: If neither bwrap_path nor executor is provided
        """

        # Load profile
        if profile_path:
            self.profile: SandboxProfile = load_profile_from_path(profile_path)
        else:
            # Try user config first
            user_profile = Path.home() / ".config" / "shannot" / f"{profile_name}.json"
            if user_profile.exists():
                self.profile = load_profile_from_path(user_profile)
            else:
                # Fall back to bundled profiles
                bundled_profile = Path(__file__).parent.parent / "profiles" / f"{profile_name}.json"
                self.profile = load_profile_from_path(bundled_profile)

        # Store executor for later use
        self.executor: SandboxExecutor | None = executor

        # Create manager
        if executor is not None:
            # New mode: use executor
            self.manager: SandboxManager = SandboxManager(self.profile, executor=executor)
        else:
            # Legacy mode: use bwrap_path
            if bwrap_path is None:
                bwrap_path = Path("/usr/bin/bwrap")
            self.manager = SandboxManager(self.profile, bwrap_path)

    async def cleanup(self):
        """Cleanup executor resources (e.g., SSH connections).

        Should be called when done using the dependencies, especially
        when using SSHExecutor to ensure connections are closed.

        Example:
            >>> deps = SandboxDeps(profile_name="minimal", executor=ssh_executor)
            >>> try:
            ...     result = await run_command(deps, CommandInput(command=["ls", "/"]))
            ... finally:
            ...     await deps.cleanup()
        """
        if self.executor is not None:
            await self.executor.cleanup()


# Input/Output Models


@dataclass
class CommandInput:
    """Input for running a command in the sandbox."""

    command: list[str]

    @classmethod
    def from_dict(cls, data: dict[str, Any]) -> CommandInput:
        """Create CommandInput from dictionary.

        Args:
            data: Dictionary containing 'command' key

        Returns:
            CommandInput instance

        Raises:
            ValidationError: If validation fails
        """
        command = data.get("command")
        if command is None:
            raise ValidationError("command is required", "command")
<<<<<<< HEAD
=======

        validated_command = validate_list_of_strings(command, "command")
        return cls(command=validated_command)
>>>>>>> 39aafab8

        validated_command = validate_list_of_strings(command, "command")
        return cls(command=validated_command)

<<<<<<< HEAD

=======
>>>>>>> 39aafab8
@dataclass
class CommandOutput:
    """Output from sandbox command execution."""

    stdout: str
    stderr: str
    returncode: int
    duration: float
    succeeded: bool


@dataclass
class FileReadInput:
    """Input for reading a file."""

    path: str

    @classmethod
    def from_dict(cls, data: dict[str, Any]) -> FileReadInput:
        """Create FileReadInput from dictionary.

        Args:
            data: Dictionary containing 'path' key

        Returns:
            FileReadInput instance
<<<<<<< HEAD

        Raises:
            ValidationError: If validation fails
        """
        path = data.get("path")
        if path is None:
            raise ValidationError("path is required", "path")

        # Validate path is safe (no path traversal)
        from shannot.validation import validate_safe_path

        validated_path = validate_safe_path(path, "path")
=======

        Raises:
            ValidationError: If validation fails
        """
        path = data.get("path")
        if path is None:
            raise ValidationError("path is required", "path")

        validated_path = validate_type(path, str, "path")
>>>>>>> 39aafab8
        return cls(path=validated_path)


@dataclass
class DirectoryListInput:
    """Input for listing a directory."""

    path: str
    long_format: bool = False
    show_hidden: bool = False

    @classmethod
    def from_dict(cls, data: dict[str, Any]) -> DirectoryListInput:
        """Create DirectoryListInput from dictionary.

        Args:
            data: Dictionary containing directory listing options

        Returns:
            DirectoryListInput instance

        Raises:
            ValidationError: If validation fails
        """
        path = data.get("path")
        if path is None:
            raise ValidationError("path is required", "path")

<<<<<<< HEAD
        # Validate path is safe (no path traversal)
        from shannot.validation import validate_safe_path

        validated_path = validate_safe_path(path, "path")
=======
        validated_path = validate_type(path, str, "path")
>>>>>>> 39aafab8

        long_format = data.get("long_format", False)
        validated_long_format = validate_bool(long_format, "long_format")

        show_hidden = data.get("show_hidden", False)
        validated_show_hidden = validate_bool(show_hidden, "show_hidden")

        return cls(
            path=validated_path,
            long_format=validated_long_format,
            show_hidden=validated_show_hidden,
        )


# Core Tools


async def run_command(deps: SandboxDeps, input: CommandInput) -> CommandOutput:
    """Execute a command in the read-only sandbox.

    The sandbox provides:
    - Read-only access to system files
    - Network isolation
    - Ephemeral /tmp (changes lost after command exits)
    - Command allowlisting (only approved commands run)

    Use this for:
    - Inspecting files: cat, head, tail, grep
    - Listing directories: ls, find
    - Checking system status: df, free, ps

    Args:
        deps: Sandbox dependencies (profile, manager)
        input: Command to execute

    Returns:
        CommandOutput with stdout, stderr, returncode, duration, and success status
    """
    result = await _run_manager_command(deps, input.command)

    return CommandOutput(
        stdout=result.stdout,
        stderr=result.stderr,
        returncode=result.returncode,
        duration=result.duration,
        succeeded=result.succeeded(),
    )


async def read_file(deps: SandboxDeps, input: FileReadInput) -> str:
    """Read the contents of a file from the system.

    Args:
        deps: Sandbox dependencies
        input: Path to file

    Returns:
        File contents as string, or error message if failed
    """
    result = await _run_manager_command(deps, ["cat", input.path])
    if result.succeeded():
        return result.stdout
    else:
        return f"Error reading file: {result.stderr}"


async def list_directory(deps: SandboxDeps, input: DirectoryListInput) -> str:
    """List contents of a directory.

    Args:
        deps: Sandbox dependencies
        input: Directory path and options

    Returns:
        Directory listing as string, or error message if failed
    """
    cmd = ["ls"]
    if input.long_format:
        cmd.append("-l")
    if input.show_hidden:
        cmd.append("-a")
    cmd.append(input.path)

    result = await _run_manager_command(deps, cmd)
    return result.stdout if result.succeeded() else result.stderr


async def check_disk_usage(deps: SandboxDeps) -> str:
    """Get disk usage information for all mounted filesystems.

    Returns:
        Human-readable disk usage output (df -h), or error message if failed
    """
    result = await _run_manager_command(deps, ["df", "-h"])
    return result.stdout if result.succeeded() else result.stderr


async def check_memory(deps: SandboxDeps) -> str:
    """Get memory usage information.

    Returns:
        Human-readable memory info (free -h), or error message if failed
    """
    result = await _run_manager_command(deps, ["free", "-h"])
    return result.stdout if result.succeeded() else result.stderr


async def search_files(deps: SandboxDeps, pattern: str) -> str:
    """Find files matching a pattern.

    Args:
        deps: Sandbox dependencies
        pattern: Pattern to search for (e.g., "*.log")

    Returns:
        List of matching file paths, or error message if failed
    """
    result = await _run_manager_command(deps, ["find", "/", "-name", pattern])
    return result.stdout if result.succeeded() else result.stderr


async def grep_content(
    deps: SandboxDeps,
    pattern: str,
    path: str,
    recursive: bool = False,
) -> str:
    """Search for text pattern in files.

    Args:
        deps: Sandbox dependencies
        pattern: Text pattern to search for
        path: File or directory to search
        recursive: Whether to search recursively

    Returns:
        Matching lines, or error message if failed
    """
    cmd = ["grep"]
    if recursive:
        cmd.append("-r")
    cmd.extend([pattern, path])

    result = await _run_manager_command(deps, cmd)
    return result.stdout if result.succeeded() else result.stderr


# Export all tools and models
__all__ = [
    "SandboxDeps",
    "CommandInput",
    "CommandOutput",
    "FileReadInput",
    "DirectoryListInput",
    "run_command",
    "read_file",
    "list_directory",
    "check_disk_usage",
    "check_memory",
    "search_files",
    "grep_content",
]<|MERGE_RESOLUTION|>--- conflicted
+++ resolved
@@ -17,10 +17,8 @@
     ValidationError,
     validate_bool,
     validate_list_of_strings,
-<<<<<<< HEAD
-=======
+    validate_safe_path,
     validate_type,
->>>>>>> 39aafab8
 )
 
 if TYPE_CHECKING:
@@ -161,20 +159,11 @@
         command = data.get("command")
         if command is None:
             raise ValidationError("command is required", "command")
-<<<<<<< HEAD
-=======
 
         validated_command = validate_list_of_strings(command, "command")
         return cls(command=validated_command)
->>>>>>> 39aafab8
-
-        validated_command = validate_list_of_strings(command, "command")
-        return cls(command=validated_command)
-
-<<<<<<< HEAD
-
-=======
->>>>>>> 39aafab8
+
+
 @dataclass
 class CommandOutput:
     """Output from sandbox command execution."""
@@ -201,7 +190,6 @@
 
         Returns:
             FileReadInput instance
-<<<<<<< HEAD
 
         Raises:
             ValidationError: If validation fails
@@ -211,10 +199,27 @@
             raise ValidationError("path is required", "path")
 
         # Validate path is safe (no path traversal)
-        from shannot.validation import validate_safe_path
-
         validated_path = validate_safe_path(path, "path")
-=======
+        return cls(path=validated_path)
+
+
+@dataclass
+class DirectoryListInput:
+    """Input for listing a directory."""
+
+    path: str
+    long_format: bool = False
+    show_hidden: bool = False
+
+    @classmethod
+    def from_dict(cls, data: dict[str, Any]) -> DirectoryListInput:
+        """Create DirectoryListInput from dictionary.
+
+        Args:
+            data: Dictionary containing directory listing options
+
+        Returns:
+            DirectoryListInput instance
 
         Raises:
             ValidationError: If validation fails
@@ -223,44 +228,8 @@
         if path is None:
             raise ValidationError("path is required", "path")
 
-        validated_path = validate_type(path, str, "path")
->>>>>>> 39aafab8
-        return cls(path=validated_path)
-
-
-@dataclass
-class DirectoryListInput:
-    """Input for listing a directory."""
-
-    path: str
-    long_format: bool = False
-    show_hidden: bool = False
-
-    @classmethod
-    def from_dict(cls, data: dict[str, Any]) -> DirectoryListInput:
-        """Create DirectoryListInput from dictionary.
-
-        Args:
-            data: Dictionary containing directory listing options
-
-        Returns:
-            DirectoryListInput instance
-
-        Raises:
-            ValidationError: If validation fails
-        """
-        path = data.get("path")
-        if path is None:
-            raise ValidationError("path is required", "path")
-
-<<<<<<< HEAD
         # Validate path is safe (no path traversal)
-        from shannot.validation import validate_safe_path
-
         validated_path = validate_safe_path(path, "path")
-=======
-        validated_path = validate_type(path, str, "path")
->>>>>>> 39aafab8
 
         long_format = data.get("long_format", False)
         validated_long_format = validate_bool(long_format, "long_format")
