name: Release

on:
  release:
    types: [published]
  workflow_dispatch:
    inputs:
      test_pypi:
        description: "Publish to Test PyPI instead of PyPI"
        required: false
        type: boolean
        default: true

permissions:
  contents: read

jobs:
  build:
    name: Build distribution
    runs-on: ubuntu-latest

    steps:
      - name: Checkout code
        uses: actions/checkout@v4

      - name: Set up Python
        uses: actions/setup-python@v5
        with:
          python-version: "3.11"

      - name: Install build tools
        run: |
          python -m pip install --upgrade pip
          pip install build twine

      - name: Build package
        run: |
          python -m build

      - name: Check package
        run: |
          twine check dist/*

      - name: Upload artifacts
        uses: actions/upload-artifact@v4
        with:
          name: python-package-distributions
          path: dist/

  publish-to-pypi:
    name: Publish to PyPI
    if: github.event_name == 'release' && github.event.action == 'published'
    needs: build
    runs-on: ubuntu-latest
    environment:
      name: pypi
      url: https://pypi.org/p/shannot
    permissions:
      id-token: write # IMPORTANT: mandatory for trusted publishing

    steps:
      - name: Download artifacts
        uses: actions/download-artifact@v4
        with:
          name: python-package-distributions
          path: dist/

      - name: Publish to PyPI
        uses: pypa/gh-action-pypi-publish@release/v1

  publish-to-testpypi:
    name: Publish to TestPyPI
    if: github.event_name == 'workflow_dispatch' && inputs.test_pypi
    needs: build
    runs-on: ubuntu-latest
    environment:
      name: testpypi
      url: https://test.pypi.org/p/shannot
    permissions:
      id-token: write

    steps:
      - name: Download artifacts
        uses: actions/download-artifact@v4
        with:
          name: python-package-distributions
          path: dist/

      - name: Publish to TestPyPI
        uses: pypa/gh-action-pypi-publish@release/v1
        with:
          repository-url: https://test.pypi.org/legacy/

  github-release:
    name: Upload to GitHub Release
    if: github.event_name == 'release' && github.event.action == 'published'
    needs: build
    runs-on: ubuntu-latest
    permissions:
      contents: write
      id-token: write

    steps:
      - name: Checkout code
        uses: actions/checkout@v4

      - name: Download artifacts
        uses: actions/download-artifact@v4
        with:
          name: python-package-distributions
          path: dist/

      - name: Sign with Sigstore
<<<<<<< HEAD
        uses: sigstore/gh-action-sigstore-python@v3.0.1
=======
        uses: sigstore/gh-action-sigstore-python@v3.0.0
>>>>>>> b2ba5899
        with:
          inputs: >-
            ./dist/*.tar.gz
            ./dist/*.whl

      - name: Upload to GitHub Release
        env:
          GITHUB_TOKEN: ${{ github.token }}
        run: |
          gh release upload '${{ github.ref_name }}' dist/** --repo '${{ github.repository }}'<|MERGE_RESOLUTION|>--- conflicted
+++ resolved
@@ -111,11 +111,7 @@
           path: dist/
 
       - name: Sign with Sigstore
-<<<<<<< HEAD
         uses: sigstore/gh-action-sigstore-python@v3.0.1
-=======
-        uses: sigstore/gh-action-sigstore-python@v3.0.0
->>>>>>> b2ba5899
         with:
           inputs: >-
             ./dist/*.tar.gz
