[build-system]
requires = ["setuptools>=61.0"]
build-backend = "setuptools.build_meta"

[project]
name = "shannot"
version = "0.2.1"
description = "Secure read-only sandboxing for LLM agents and system diagnostics"
readme = "README.md"
requires-python = ">=3.10"
license = {text = "Apache-2.0"}
authors = [
    {name = "corv89", email = "corv89@users.noreply.github.com"}
]
keywords = ["sandbox", "bubblewrap", "security", "read-only", "llm", "diagnostics"]
classifiers = [
    "Development Status :: 4 - Beta",
    "Intended Audience :: System Administrators",
    "Topic :: Security",
    "Topic :: System :: Systems Administration",
    "Programming Language :: Python :: 3",
    "Programming Language :: Python :: 3.10",
    "Programming Language :: Python :: 3.11",
    "Programming Language :: Python :: 3.12",
    "Programming Language :: Python :: 3.13",
    "Operating System :: POSIX :: Linux",
    "Environment :: Console",
    "Typing :: Typed",
]
<<<<<<< HEAD
dependencies = []
=======
dependencies = [
    "pydantic>=2.0.0",
    "tomli>=2.0.0; python_version < '3.11'",
    "tomli-w>=1.0.0",
]
>>>>>>> 9de79e0f

[project.urls]
Homepage = "https://github.com/corv89/shannot"
Repository = "https://github.com/corv89/shannot"
"Bug Tracker" = "https://github.com/corv89/shannot/issues"
Documentation = "https://github.com/corv89/shannot/blob/main/README.md"

[project.scripts]
shannot = "shannot.cli:main"
shannot-mcp = "shannot.mcp_main:entrypoint"

[project.optional-dependencies]
dev = [
    "pytest>=7.0",
    "pytest-asyncio>=0.21.0",
    "pytest-cov>=4.0",
    "pre-commit>=3.6.0",
    "ruff>=0.1.0",
    "basedpyright>=1.0",
    "types-setuptools",
    "mkdocs>=1.5.0",
    "mkdocs-material>=9.0.0",
    "mkdocstrings[python]>=0.24.0",
]
mcp = [
<<<<<<< HEAD
    "mcp>=1.0.0",
=======
    "mcp>=1.18.0",
    "pydantic>=2.0.0",
>>>>>>> 9de79e0f
    "asyncssh>=2.14.0",
]
remote = [
    "asyncssh>=2.14.0",
]
all = [
<<<<<<< HEAD
    "mcp>=1.0.0",
=======
    "mcp>=1.18.0",
    "pydantic-ai>=0.0.1",
    "pydantic>=2.0.0",
>>>>>>> 9de79e0f
    "asyncssh>=2.14.0",
]

[tool.setuptools.packages.find]
where = ["."]
include = ["shannot*"]

[tool.setuptools.package-data]
shannot = ["py.typed", "../profiles/*.json"]

[tool.ruff]
line-length = 100
target-version = "py310"

[tool.ruff.format]
quote-style = "double"
indent-style = "space"
line-ending = "auto"

[tool.ruff.lint]
select = [
    "E",   # pycodestyle errors
    "W",   # pycodestyle warnings
    "F",   # pyflakes
    "I",   # isort
    "N",   # pep8-naming
    "UP",  # pyupgrade
    "B",   # flake8-bugbear
]
ignore = [
    # All Python 3.10+ upgrade rules are now enabled
]

[tool.basedpyright]
pythonVersion = "3.10"
typeCheckingMode = "standard"
reportDeprecated = false
reportUnnecessaryIsInstance = false
reportUnusedCallResult = "warning"
reportAny = "warning"
reportUnknownVariableType = "warning"
reportUnknownParameterType = "warning"
reportUnknownArgumentType = "warning"
reportUnknownMemberType = "warning"
reportPrivateUsage = "warning"
reportUnusedImport = "warning"
reportUnreachable = "warning"
reportUnannotatedClassAttribute = "warning"
reportExplicitAny = "warning"
reportMissingImports = "warning"

[tool.pytest.ini_options]
testpaths = ["tests"]
python_files = ["test_*.py"]
python_classes = ["Test*"]
python_functions = ["test_*"]
addopts = [
    "--strict-markers",
    "--strict-config",
    "--verbose",
]
markers = [
    "linux_only: marks tests as requiring Linux platform (deselect with '-m \"not linux_only\"')",
    "requires_bwrap: marks tests as requiring bubblewrap to be installed (deselect with '-m \"not requires_bwrap\"')",
    "integration: marks tests as integration tests (deselect with '-m \"not integration\"')",
]

[tool.coverage.run]
relative_files = true

[tool.pdoc]
# pdoc3 configuration
template_directory = "docs/templates"
show_source_code = true
# Use markdown for docstrings
docformat = "markdown"<|MERGE_RESOLUTION|>--- conflicted
+++ resolved
@@ -27,15 +27,10 @@
     "Environment :: Console",
     "Typing :: Typed",
 ]
-<<<<<<< HEAD
-dependencies = []
-=======
 dependencies = [
-    "pydantic>=2.0.0",
     "tomli>=2.0.0; python_version < '3.11'",
     "tomli-w>=1.0.0",
 ]
->>>>>>> 9de79e0f
 
 [project.urls]
 Homepage = "https://github.com/corv89/shannot"
@@ -61,25 +56,14 @@
     "mkdocstrings[python]>=0.24.0",
 ]
 mcp = [
-<<<<<<< HEAD
-    "mcp>=1.0.0",
-=======
     "mcp>=1.18.0",
-    "pydantic>=2.0.0",
->>>>>>> 9de79e0f
     "asyncssh>=2.14.0",
 ]
 remote = [
     "asyncssh>=2.14.0",
 ]
 all = [
-<<<<<<< HEAD
-    "mcp>=1.0.0",
-=======
     "mcp>=1.18.0",
-    "pydantic-ai>=0.0.1",
-    "pydantic>=2.0.0",
->>>>>>> 9de79e0f
     "asyncssh>=2.14.0",
 ]
 
@@ -148,11 +132,4 @@
 ]
 
 [tool.coverage.run]
-relative_files = true
-
-[tool.pdoc]
-# pdoc3 configuration
-template_directory = "docs/templates"
-show_source_code = true
-# Use markdown for docstrings
-docformat = "markdown"+relative_files = true