--- conflicted
+++ resolved
@@ -27,14 +27,10 @@
     "Environment :: Console",
     "Typing :: Typed",
 ]
-<<<<<<< HEAD
-dependencies = []
-=======
 dependencies = [
     "tomli>=2.0.0; python_version < '3.11'",
     "tomli-w>=1.0.0",
 ]
->>>>>>> 39aafab8
 
 [project.urls]
 Homepage = "https://github.com/corv89/shannot"
@@ -60,22 +56,14 @@
     "mkdocstrings[python]>=0.24.0",
 ]
 mcp = [
-<<<<<<< HEAD
-    "mcp>=1.0.0",
-=======
     "mcp>=1.18.0",
->>>>>>> 39aafab8
     "asyncssh>=2.14.0",
 ]
 remote = [
     "asyncssh>=2.14.0",
 ]
 all = [
-<<<<<<< HEAD
-    "mcp>=1.0.0",
-=======
     "mcp>=1.18.0",
->>>>>>> 39aafab8
     "asyncssh>=2.14.0",
 ]
 
