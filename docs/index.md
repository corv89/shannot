--- conflicted
+++ resolved
@@ -5,7 +5,7 @@
 [![Python](https://img.shields.io/badge/python-3.10+-blue.svg)](https://www.python.org/downloads/)
 [![Linux](https://img.shields.io/badge/os-linux-green.svg)](https://www.kernel.org/)
 
-**Shannot** lets LLM agents and automated tools safely explore your Linux systems without risk of modification. Built on [bubblewrap](https://github.com/containers/bubblewrap), it provides bulletproof read-only sandboxing for system diagnostics, monitoring, and exploration - perfect for giving Claude or other AI assistants safe access to your servers.
+**Shannot** lets LLM agents and automated tools safely explore your Linux systems without risk of modification. Built on [bubblewrap](https://github.com/containers/bubblewrap), it provides hardened read-only sandboxing for system diagnostics, monitoring, and exploration - perfect for giving Claude or other AI assistants safe access to your servers.
 
 > Claude __shannot__ do *that!*
 
@@ -37,25 +37,11 @@
     curl -LsSf https://astral.sh/uv/install.sh | sh  # macOS/Linux
     # Or for Windows: irm https://astral.sh/uv/install.ps1 | iex
 
-<<<<<<< HEAD
     # Standard installation (includes MCP and remote execution)
     uv tool install shannot
 
     # Minimal installation (Linux-only local CLI)
     uv tool install "shannot[minimal]"
-=======
-    # macOS/Windows users (for remote Linux targets)
-    uv tool install "shannot[mcp]"
-
-    # Linux users - local sandbox only
-    uv tool install shannot
-
-    # Linux users - with MCP for Claude Code/Codex
-    uv tool install "shannot[mcp]"
-
-    # Linux users - local & remote execution only (no MCP)
-    uv tool install "shannot[remote]"
->>>>>>> 789e1bf9
     ```
 
 === "pipx (Ubuntu/Debian)"
@@ -65,43 +51,21 @@
     sudo apt install pipx
     pipx ensurepath
 
-<<<<<<< HEAD
     # Standard installation (includes MCP and remote execution)
     pipx install shannot
 
     # Minimal installation (Linux-only local CLI)
     pipx install "shannot[minimal]"
-=======
-    # Install shannot (local execution only)
-    pipx install shannot
-
-    # With MCP support for Claude Code/Codex (includes remote)
-    pipx install "shannot[mcp]"
-
-    # Remote execution only (no MCP)
-    pipx install "shannot[remote]"
->>>>>>> 789e1bf9
     ```
 
 === "pip"
 
     ```bash
-<<<<<<< HEAD
     # Standard installation (includes MCP and remote execution)
     pip install --user shannot
 
     # Minimal installation (Linux-only local CLI)
     pip install --user "shannot[minimal]"
-=======
-    # Basic installation (local execution only)
-    pip install --user shannot
-
-    # With MCP support for Claude Code/Codex (includes remote)
-    pip install --user "shannot[mcp]"
-
-    # Remote execution only (no MCP)
-    pip install --user "shannot[remote]"
->>>>>>> 789e1bf9
     ```
 
 ### Install bubblewrap (Linux only)
