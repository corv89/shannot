--- conflicted
+++ resolved
@@ -38,25 +38,12 @@
 curl -LsSf https://astral.sh/uv/install.sh | sh  # macOS/Linux
 # Or for Windows: irm https://astral.sh/uv/install.ps1 | iex
 
-<<<<<<< HEAD
+
 # Standard installation (includes MCP server and remote execution)
 uv tool install shannot
 
 # Minimal installation (Linux-only local CLI, no MCP or remote support)
 uv tool install "shannot[minimal]"
-=======
-# macOS/Windows users (for remote Linux targets)
-uv tool install "shannot[mcp]"
-
-# Linux users - local sandbox only
-uv tool install shannot
-
-# Linux users - with MCP for Claude Code/Codex
-uv tool install "shannot[mcp]"
-
-# Linux users - local & remote execution only (no MCP)
-uv tool install "shannot[remote]"
->>>>>>> 789e1bf9
 ```
 
 #### Alternative: pipx (Ubuntu/Debian)
@@ -68,43 +55,21 @@
 sudo apt install pipx
 pipx ensurepath
 
-<<<<<<< HEAD
 # Standard installation (includes MCP and remote execution)
 pipx install shannot
 
 # Minimal installation (Linux-only local CLI)
 pipx install "shannot[minimal]"
-=======
-# Install shannot (local execution only)
-pipx install shannot
-
-# With MCP support for Claude Code/Codex (includes remote execution)
-pipx install "shannot[mcp]"
-
-# Remote execution only (no MCP)
-pipx install "shannot[remote]"
->>>>>>> 789e1bf9
 ```
 
 #### Traditional: pip
 
 ```bash
-<<<<<<< HEAD
 # Standard installation (includes MCP and remote execution)
 pip install --user shannot
 
 # Minimal installation (Linux-only local CLI)
 pip install --user "shannot[minimal]"
-=======
-# Basic installation (local execution only)
-pip install --user shannot
-
-# With MCP support for Claude Code/Codex (includes remote execution)
-pip install --user "shannot[mcp]"
-
-# Remote execution only (no MCP)
-pip install --user "shannot[remote]"
->>>>>>> 789e1bf9
 
 # Note: On Ubuntu/Debian, you may need --break-system-packages
 # (not recommended, use pipx or uv instead)
@@ -154,20 +119,11 @@
 
 ### Optional Dependencies
 
-<<<<<<< HEAD
 Shannot includes MCP server and remote execution support by default. The only optional dependency is for a minimal installation:
 
 ```bash
 # Minimal installation (Linux-only local CLI, excludes MCP and remote support)
 pip install --user "shannot[minimal]"
-=======
-```bash
-# MCP server for Claude Code/Codex (includes remote execution)
-pip install --user "shannot[mcp]"
-
-# Remote execution via SSH only (no MCP)
-pip install --user "shannot[remote]"
->>>>>>> 789e1bf9
 
 # Development tools (testing, linting, documentation)
 pip install --user "shannot[dev]"
