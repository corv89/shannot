# Configuration Guide

Shannot's configuration system lets you manage multiple execution targets - run sandboxed commands locally or on remote Linux servers via SSH.

## Overview

Shannot uses a TOML configuration file to manage **executors** - the backends that run sandbox commands. Define multiple executors (local Linux, SSH remotes) and switch between them seamlessly.

### Configuration File Location

Platform-specific locations (auto-detected):

- **Linux**: `~/.config/shannot/config.toml`
- **macOS**: `~/Library/Application Support/shannot/config.toml`
- **Windows**: `%APPDATA%\Local\shannot\config.toml`

No configuration file needed for basic local usage - Shannot works out-of-the-box on Linux!

## Quick Start

### Add a Remote Server

```bash
# Add an SSH remote with all options
shannot remote add prod \
  --host prod-server.example.com \
  --user admin \
  --key ~/.ssh/id_rsa \
  --port 22 \
  --profile diagnostics

# Simple remote (uses SSH config and defaults)
shannot remote add staging staging.internal

# List all configured remotes
shannot remote list

# Test the connection
shannot remote test prod
```

### Use the Remote

```bash
# Run commands on remote system
shannot --target prod df -h
shannot --target prod cat /etc/os-release
shannot -t staging ls /var/log

# Use different profile for specific command
shannot --target prod --profile minimal.json ls /

# Set as default target (via environment)
export SHANNOT_TARGET=prod
shannot df -h  # Runs on prod

# Use with Claude Desktop (MCP)
shannot mcp install --target prod
```

## Complete Examples

### Example 1: Simple Setup

```bash
# 1. Add remote server
shannot remote add webserver web1.company.com

# 2. Test connection
shannot remote test webserver

# 3. Run commands
shannot -t webserver df -h
shannot -t webserver free -h
shannot -t webserver uptime
```

### Example 2: Multiple Environments

```bash
# Add production server (restricted access)
shannot remote add prod \
  --host prod.example.com \
  --user readonly \
  --key ~/.ssh/prod_readonly_key \
  --profile minimal

# Add staging server (more access)
shannot remote add staging \
  --host staging.example.com \
  --user developer \
  --profile diagnostics

# Add dev VM (local)
shannot remote add dev \
  --host localhost \
  --user devuser \
  --port 2222

# List all remotes
shannot remote list

# Use them
shannot -t prod cat /etc/os-release      # Minimal commands only
shannot -t staging df -h                  # Full diagnostics
shannot -t dev ps aux                     # Dev environment
```

### Example 3: Team Configuration

Share this configuration with your team by committing `~/.config/shannot/config.toml`:

```toml
default_executor = "local"

[executor.local]
type = "local"

[executor.prod]
type = "ssh"
host = "prod.company.internal"
username = "monitoring"
key_file = "~/.ssh/company_monitoring_key"
profile = "minimal"

[executor.staging]
type = "ssh"
host = "staging.company.internal"
username = "monitoring"
key_file = "~/.ssh/company_monitoring_key"
profile = "diagnostics"

[executor.dev]
type = "ssh"
host = "dev.company.internal"
username = "developer"
key_file = "~/.ssh/company_dev_key"
profile = "diagnostics"
port = 2222
```

Team members can then:
```bash
# Everyone uses the same remote names
shannot -t prod df -h
shannot -t staging cat /var/log/app.log
shannot -t dev ps aux
```

## Configuration File Format

### Basic Structure

```toml
# Default executor when not specified
default_executor = "local"

# Local execution (Linux only)
[executor.local]
type = "local"

# SSH remote
[executor.prod]
type = "ssh"
host = "prod-server.example.com"
username = "admin"
key_file = "~/.ssh/id_rsa"
port = 22
profile = "diagnostics"  # Optional: default profile
```

### Executor Types

#### Local Executor

Runs commands on the local Linux system using bubblewrap.

```toml
[executor.local]
type = "local"
bwrap_path = "/usr/bin/bwrap"  # Optional: explicit path
```

**Requirements**:
- Linux operating system
- bubblewrap installed (`apt install bubblewrap` or `dnf install bubblewrap`)

#### SSH Executor

Runs commands on a remote Linux system via SSH.

```toml
[executor.prod]
type = "ssh"
host = "prod-server.example.com"     # Required
username = "admin"                    # Optional (uses SSH config)
key_file = "~/.ssh/id_rsa"           # Optional (uses SSH agent)
port = 22                             # Optional (default: 22)
connection_pool_size = 5              # Optional (default: 5)
profile = "diagnostics"               # Optional (default profile)
known_hosts = "~/.ssh/known_hosts"    # Optional (defaults to SSH config)
strict_host_key = true                # Optional (default true; disable only for throwaway hosts)
```

**Requirements**:
- SSH access to remote system
- bubblewrap installed on remote
- SSH key-based authentication
 - Valid host key entry in `known_hosts` (unless `strict_host_key = false`)

## CLI Commands

### Managing Remotes

```bash
# Add a remote
shannot remote add NAME --host HOSTNAME [OPTIONS]

Options:
  --user, --username USERNAME    SSH username
  --key, --key-file PATH         SSH private key file
  --port PORT                    SSH port (default: 22)
  --profile PROFILE              Default profile for this remote

# List all configured executors
shannot remote list

# Test connection to a remote
shannot remote test NAME

# Remove a remote
shannot remote remove NAME
```

### Using Executors

```bash
# Run command with specific executor
shannot --target NAME COMMAND [ARGS...]

# Examples
shannot --target prod ls /
shannot --target staging df -h
shannot --target local cat /etc/os-release

# Without --target, uses default_executor from config
shannot df -h
```

## Host Key Verification

Shannot enforces strict SSH host-key validation by default (matching OpenSSH). Make sure each remote's host key is present in your `known_hosts` file before using it via Shannot or Claude. You can point at a specific file with `known_hosts = "~/.ssh/known_hosts"`.

If you set `strict_host_key = false`, host keys will not be checked—this is insecure and should only be used for disposable lab environments.

### MCP Integration

```bash
# Install MCP with specific executor
shannot mcp install --target prod

# Claude Desktop will now execute on prod server
# Restart Claude Desktop after installation
```

## Configuration Examples

### Single Remote Server

```toml
default_executor = "prod"

[executor.prod]
type = "ssh"
host = "server.example.com"
username = "admin"
key_file = "~/.ssh/id_rsa"
```

### Multiple Environments

```toml
default_executor = "local"

[executor.local]
type = "local"

[executor.prod]
type = "ssh"
host = "prod.example.com"
username = "deploy"
key_file = "~/.ssh/prod_key"
profile = "minimal"

[executor.staging]
type = "ssh"
host = "staging.example.com"
username = "deploy"
key_file = "~/.ssh/staging_key"
profile = "diagnostics"

[executor.dev]
type = "ssh"
host = "dev.example.com"
username = "developer"
key_file = "~/.ssh/dev_key"
port = 2222
```

### Team Configuration

Share this file with your team:

```toml
default_executor = "local"

[executor.local]
type = "local"

# Production (read-only)
[executor.prod]
type = "ssh"
host = "prod.company.internal"
username = "readonly"
key_file = "~/.ssh/company_readonly"
profile = "minimal"

# Staging (diagnostics)
[executor.staging]
type = "ssh"
host = "staging.company.internal"
username = "deploy"
key_file = "~/.ssh/company_deploy"
profile = "diagnostics"
```

## SSH Setup

### Generate SSH Key

```bash
# Generate new SSH key
ssh-keygen -t ed25519 -f ~/.ssh/shannot_key -C "shannot@mycompany"

# Copy to remote server
ssh-copy-id -i ~/.ssh/shannot_key.pub user@remote-server
```

### Test SSH Connection

```bash
# Test SSH manually
ssh -i ~/.ssh/shannot_key user@remote-server

# Test with Shannot
shannot remote add myserver \
  --host remote-server \
  --user user \
  --key ~/.ssh/shannot_key

shannot remote test myserver
```

### SSH Config Integration

Shannot respects your `~/.ssh/config`:

```
# ~/.ssh/config
Host prod
    HostName prod.example.com
    User admin
    IdentityFile ~/.ssh/prod_key
    Port 22
```

Then in Shannot config:

```toml
[executor.prod]
type = "ssh"
host = "prod"  # Uses SSH config
```

## Troubleshooting

### "Executor 'NAME' not found"

Check your configuration:
```bash
shannot remote list
```

### "Connection failed" for SSH

1. Test SSH manually:
   ```bash
   ssh -i ~/.ssh/key user@host
   ```

2. Check SSH key permissions:
   ```bash
   chmod 600 ~/.ssh/key
   ```

3. Verify bubblewrap on remote:
   ```bash
   ssh user@host "which bwrap"
   ```

### "No module named 'asyncssh'"

This error indicates you installed the minimal version of Shannot. Reinstall with full dependencies:
```bash
<<<<<<< HEAD
pip install --user shannot
=======
pip install shannot[remote]
# or with MCP support (includes remote)
pip install shannot[mcp]
>>>>>>> 789e1bf9
```

### MCP not using remote executor

1. Check Claude Desktop config:
   - macOS: `~/Library/Application Support/Claude/claude_desktop_config.json`
   - Windows: `%APPDATA%\Roaming\Claude\claude_desktop_config.json`

2. Verify `args` includes `--target`:
   ```json
   {
     "mcpServers": {
       "shannot": {
         "command": "shannot-mcp",
         "args": ["--target", "prod"]
       }
     }
   }
   ```

3. Restart Claude Desktop completely.

## Advanced Topics

### Custom bwrap Path

If bubblewrap is in a non-standard location:

```toml
[executor.local]
type = "local"
bwrap_path = "/opt/custom/bin/bwrap"
```

### Connection Pooling

SSH executor maintains a pool of connections for performance:

```toml
[executor.prod]
type = "ssh"
host = "prod.example.com"
connection_pool_size = 10  # More connections = better concurrency
```

### Per-Executor Profiles

Set a default profile for each executor:

```toml
[executor.prod]
type = "ssh"
host = "prod.example.com"
profile = "minimal"  # Always use minimal profile

[executor.dev]
type = "ssh"
host = "dev.example.com"
profile = "diagnostics"  # Always use diagnostics
```

## Security Considerations

### SSH Keys

- **Use dedicated keys**: Don't reuse your personal SSH key
- **Set permissions**: `chmod 600 ~/.ssh/key`
- **Use passphrases**: Protect keys with strong passphrases
- **Rotate regularly**: Change keys periodically

### Least Privilege

- **Read-only access**: Use SSH users with minimal privileges
- **Minimal profiles**: Use `minimal.json` for production
- **Command restrictions**: Limit allowed commands in profiles

### Monitoring

- **Audit logs**: Monitor SSH access logs on remote systems
- **MCP logging**: Enable verbose logging for MCP server
- **Alert on failures**: Set up alerts for failed connections

## Next Steps

- See [MCP Guide](mcp.md) for Claude Desktop integration
- See [Profiles Guide](profiles.md) for profile configuration
- See [Deployment Guide](deployment.md) for production deployment scenarios

---

**Questions?** Open an issue on GitHub or check the troubleshooting section above.<|MERGE_RESOLUTION|>--- conflicted
+++ resolved
@@ -14,7 +14,7 @@
 - **macOS**: `~/Library/Application Support/shannot/config.toml`
 - **Windows**: `%APPDATA%\Local\shannot\config.toml`
 
-No configuration file needed for basic local usage - Shannot works out-of-the-box on Linux!
+No configuration file needed for basic local usage - Shannot works out-of-the-box on Linux.
 
 ## Quick Start
 
@@ -412,13 +412,7 @@
 
 This error indicates you installed the minimal version of Shannot. Reinstall with full dependencies:
 ```bash
-<<<<<<< HEAD
 pip install --user shannot
-=======
-pip install shannot[remote]
-# or with MCP support (includes remote)
-pip install shannot[mcp]
->>>>>>> 789e1bf9
 ```
 
 ### MCP not using remote executor
